import numpy as np
import pytest
from sopht.utils.precision import get_real_t
from sopht.utils.field import VectorField
from sopht_mpi.utils import (
    MPIConstruct3D,
    MPIGhostCommunicator3D,
    MPIFieldCommunicator3D,
    MPILagrangianFieldCommunicator3D,
)
from mpi4py import MPI


@pytest.mark.mpi(group="MPI_utils", min_size=4)
@pytest.mark.parametrize("ghost_size", [1, 2, 3])
@pytest.mark.parametrize("precision", ["single", "double"])
@pytest.mark.parametrize(
    "rank_distribution",
    [(0, 1, 1), (1, 0, 1), (1, 1, 0), (1, 0, 0), (0, 1, 0), (0, 0, 1)],
)
@pytest.mark.parametrize(
    "aspect_ratio",
    [(1, 1, 1), (1, 1, 2), (1, 2, 1), (2, 1, 1), (1, 2, 2), (2, 1, 2), (2, 2, 1)],
)
@pytest.mark.parametrize("master_rank", [0, 1])
def test_mpi_field_gather_scatter(
    ghost_size, precision, rank_distribution, aspect_ratio, master_rank
):
    n_values = 32
    real_t = get_real_t(precision)
    mpi_construct = MPIConstruct3D(
        grid_size_z=n_values * aspect_ratio[0],
        grid_size_y=n_values * aspect_ratio[1],
        grid_size_x=n_values * aspect_ratio[2],
        real_t=real_t,
        rank_distribution=rank_distribution,
    )
    mpi_field_communicator = MPIFieldCommunicator3D(
        ghost_size=ghost_size, mpi_construct=mpi_construct, master_rank=master_rank
    )
    global_scalar_field = np.random.rand(
        mpi_construct.global_grid_size[0],
        mpi_construct.global_grid_size[1],
        mpi_construct.global_grid_size[2],
    ).astype(real_t)
    global_vector_field = np.random.rand(
        mpi_construct.grid_dim,
        mpi_construct.global_grid_size[0],
        mpi_construct.global_grid_size[1],
        mpi_construct.global_grid_size[2],
    ).astype(real_t)
    ref_global_scalar_field = global_scalar_field.copy()
    ref_global_vector_field = global_vector_field.copy()
    local_scalar_field = np.zeros(
        (
            mpi_construct.local_grid_size[0] + 2 * ghost_size,
            mpi_construct.local_grid_size[1] + 2 * ghost_size,
            mpi_construct.local_grid_size[2] + 2 * ghost_size,
        )
    ).astype(real_t)
    local_vector_field = np.zeros(
        (
            mpi_construct.grid_dim,
            mpi_construct.local_grid_size[0] + 2 * ghost_size,
            mpi_construct.local_grid_size[1] + 2 * ghost_size,
            mpi_construct.local_grid_size[2] + 2 * ghost_size,
        )
    ).astype(real_t)
    gather_local_scalar_field = mpi_field_communicator.gather_local_scalar_field
    scatter_global_scalar_field = mpi_field_communicator.scatter_global_scalar_field
    gather_local_vector_field = mpi_field_communicator.gather_local_vector_field
    scatter_global_vector_field = mpi_field_communicator.scatter_global_vector_field
    # scatter global field to other ranks
    scatter_global_scalar_field(local_scalar_field, ref_global_scalar_field)
    scatter_global_vector_field(local_vector_field, ref_global_vector_field)
    # randomise global field after scatter
    global_scalar_field[...] = np.random.rand(
        mpi_construct.global_grid_size[0],
        mpi_construct.global_grid_size[1],
        mpi_construct.global_grid_size[2],
    ).astype(real_t)
    global_vector_field[...] = np.random.rand(
        mpi_construct.grid_dim,
        mpi_construct.global_grid_size[0],
        mpi_construct.global_grid_size[1],
        mpi_construct.global_grid_size[2],
    ).astype(real_t)
    # reconstruct global field from local ranks
    gather_local_scalar_field(global_scalar_field, local_scalar_field)
    gather_local_vector_field(global_vector_field, local_vector_field)
    if mpi_construct.rank == master_rank:
        np.testing.assert_allclose(ref_global_scalar_field, global_scalar_field)
        np.testing.assert_allclose(ref_global_vector_field, global_vector_field)


@pytest.mark.mpi(group="MPI_utils", min_size=4)
@pytest.mark.parametrize("ghost_size", [1, 2, 3])
@pytest.mark.parametrize("precision", ["single", "double"])
@pytest.mark.parametrize(
    "rank_distribution",
    [(0, 1, 1), (1, 0, 1), (1, 1, 0), (1, 0, 0), (0, 1, 0), (0, 0, 1)],
)
@pytest.mark.parametrize(
    "aspect_ratio",
    [(1, 1, 1), (1, 1, 2), (1, 2, 1), (2, 1, 1), (1, 2, 2), (2, 1, 2), (2, 2, 1)],
)
@pytest.mark.parametrize("full_exchange", [True, False])
def test_mpi_ghost_communication(
    ghost_size, precision, rank_distribution, aspect_ratio, full_exchange
):
    n_values = 32
    real_t = get_real_t(precision)
    mpi_construct = MPIConstruct3D(
        grid_size_z=n_values * aspect_ratio[0],
        grid_size_y=n_values * aspect_ratio[1],
        grid_size_x=n_values * aspect_ratio[2],
        periodic_domain=True,
        real_t=real_t,
        rank_distribution=rank_distribution,
    )
    # extra width needed for kernel computation
    mpi_ghost_exchange_communicator = MPIGhostCommunicator3D(
        ghost_size=ghost_size, mpi_construct=mpi_construct, full_exchange=full_exchange
    )
    # Set internal field to manufactured values
    np.random.seed(0)
    local_scalar_field = np.random.rand(
        mpi_construct.local_grid_size[0] + 2 * ghost_size,
        mpi_construct.local_grid_size[1] + 2 * ghost_size,
        mpi_construct.local_grid_size[2] + 2 * ghost_size,
    ).astype(real_t)
    local_vector_field = np.random.rand(
        mpi_construct.grid_dim,
        mpi_construct.local_grid_size[0] + 2 * ghost_size,
        mpi_construct.local_grid_size[1] + 2 * ghost_size,
        mpi_construct.local_grid_size[2] + 2 * ghost_size,
    ).astype(real_t)

    # ghost comm.
    mpi_ghost_exchange_communicator.exchange_scalar_field_init(local_scalar_field)
    mpi_ghost_exchange_communicator.exchange_vector_field_init(local_vector_field)
    mpi_ghost_exchange_communicator.exchange_finalise()

    # check if comm. done rightly!
    # (1) Test faces
    # Comm. along (0, 0, -X)
    np.testing.assert_allclose(
        local_scalar_field[
            ghost_size:-ghost_size, ghost_size:-ghost_size, ghost_size : 2 * ghost_size
        ],
        local_scalar_field[
            ghost_size:-ghost_size,
            ghost_size:-ghost_size,
            -ghost_size : local_scalar_field.shape[2],
        ],
    )
    np.testing.assert_allclose(
        local_vector_field[
            :,
            ghost_size:-ghost_size,
            ghost_size:-ghost_size,
            ghost_size : 2 * ghost_size,
        ],
        local_vector_field[
            :,
            ghost_size:-ghost_size,
            ghost_size:-ghost_size,
            -ghost_size : local_vector_field.shape[3],
        ],
    )
    # Comm. along (0, 0, +X)
    np.testing.assert_allclose(
        local_scalar_field[
            ghost_size:-ghost_size,
            ghost_size:-ghost_size,
            -2 * ghost_size : -ghost_size,
        ],
        local_scalar_field[
            ghost_size:-ghost_size, ghost_size:-ghost_size, 0:ghost_size
        ],
    )
    np.testing.assert_allclose(
        local_vector_field[
            :,
            ghost_size:-ghost_size,
            ghost_size:-ghost_size,
            -2 * ghost_size : -ghost_size,
        ],
        local_vector_field[
            :, ghost_size:-ghost_size, ghost_size:-ghost_size, 0:ghost_size
        ],
    )
    # Comm. along (0, -Y, 0)
    np.testing.assert_allclose(
        local_scalar_field[
            ghost_size:-ghost_size, ghost_size : 2 * ghost_size, ghost_size:-ghost_size
        ],
        local_scalar_field[
            ghost_size:-ghost_size,
            -ghost_size : local_scalar_field.shape[1],
            ghost_size:-ghost_size,
        ],
    )
    np.testing.assert_allclose(
        local_vector_field[
            :,
            ghost_size:-ghost_size,
            ghost_size : 2 * ghost_size,
            ghost_size:-ghost_size,
        ],
        local_vector_field[
            :,
            ghost_size:-ghost_size,
            -ghost_size : local_vector_field.shape[2],
            ghost_size:-ghost_size,
        ],
    )
    # Comm. along (0, +Y, 0)
    np.testing.assert_allclose(
        local_scalar_field[
            ghost_size:-ghost_size,
            -2 * ghost_size : -ghost_size,
            ghost_size:-ghost_size,
        ],
        local_scalar_field[
            ghost_size:-ghost_size, 0:ghost_size, ghost_size:-ghost_size
        ],
    )
    np.testing.assert_allclose(
        local_vector_field[
            :,
            ghost_size:-ghost_size,
            -2 * ghost_size : -ghost_size,
            ghost_size:-ghost_size,
        ],
        local_vector_field[
            :, ghost_size:-ghost_size, 0:ghost_size, ghost_size:-ghost_size
        ],
    )
    # Comm. along (-Z, 0, 0)
    np.testing.assert_allclose(
        local_scalar_field[
            ghost_size : 2 * ghost_size, ghost_size:-ghost_size, ghost_size:-ghost_size
        ],
        local_scalar_field[
            -ghost_size : local_scalar_field.shape[0],
            ghost_size:-ghost_size,
            ghost_size:-ghost_size,
        ],
    )
    np.testing.assert_allclose(
        local_vector_field[
            :,
            ghost_size : 2 * ghost_size,
            ghost_size:-ghost_size,
            ghost_size:-ghost_size,
        ],
        local_vector_field[
            :,
            -ghost_size : local_vector_field.shape[1],
            ghost_size:-ghost_size,
            ghost_size:-ghost_size,
        ],
    )
    # Comm. along (+Z, 0, 0)
    np.testing.assert_allclose(
        local_scalar_field[
            -2 * ghost_size : -ghost_size,
            ghost_size:-ghost_size,
            ghost_size:-ghost_size,
        ],
        local_scalar_field[
            0:ghost_size, ghost_size:-ghost_size, ghost_size:-ghost_size
        ],
    )
    np.testing.assert_allclose(
        local_vector_field[
            :,
            -2 * ghost_size : -ghost_size,
            ghost_size:-ghost_size,
            ghost_size:-ghost_size,
        ],
        local_vector_field[
            :, 0:ghost_size, ghost_size:-ghost_size, ghost_size:-ghost_size
        ],
    )

<<<<<<< HEAD
    if full_exchange:
        # (2) Test edges
        # Comm. along (0, +Y, +X)
        np.testing.assert_allclose(
            local_scalar_field[
                ghost_size:-ghost_size,
                -2 * ghost_size : -ghost_size,
                -2 * ghost_size : -ghost_size,
            ],
            local_scalar_field[ghost_size:-ghost_size, 0:ghost_size, 0:ghost_size],
        )
        np.testing.assert_allclose(
            local_vector_field[
                :,
                ghost_size:-ghost_size,
                -2 * ghost_size : -ghost_size,
                -2 * ghost_size : -ghost_size,
            ],
            local_vector_field[:, ghost_size:-ghost_size, 0:ghost_size, 0:ghost_size],
        )
        # Comm. along (0, -Y, +X)
        np.testing.assert_allclose(
            local_scalar_field[
                ghost_size:-ghost_size,
                ghost_size : 2 * ghost_size,
                -2 * ghost_size : -ghost_size,
            ],
            local_scalar_field[
                ghost_size:-ghost_size,
                -ghost_size : local_scalar_field.shape[1],
                0:ghost_size,
            ],
        )
        np.testing.assert_allclose(
            local_vector_field[
                :,
                ghost_size:-ghost_size,
                ghost_size : 2 * ghost_size,
                -2 * ghost_size : -ghost_size,
            ],
            local_vector_field[
                :,
                ghost_size:-ghost_size,
                -ghost_size : local_vector_field.shape[2],
                0:ghost_size,
            ],
        )
        # Comm. along (0, +Y, -X)
        np.testing.assert_allclose(
            local_scalar_field[
                ghost_size:-ghost_size,
                -2 * ghost_size : -ghost_size,
                ghost_size : 2 * ghost_size,
            ],
            local_scalar_field[
                ghost_size:-ghost_size,
                0:ghost_size,
                -ghost_size : local_scalar_field.shape[2],
            ],
        )
        np.testing.assert_allclose(
            local_vector_field[
                :,
                ghost_size:-ghost_size,
                -2 * ghost_size : -ghost_size,
                ghost_size : 2 * ghost_size,
            ],
            local_vector_field[
                :,
                ghost_size:-ghost_size,
                0:ghost_size,
                -ghost_size : local_vector_field.shape[3],
            ],
        )
        # Comm. along (0, -Y, -X)
        np.testing.assert_allclose(
            local_scalar_field[
                ghost_size:-ghost_size,
                ghost_size : 2 * ghost_size,
                ghost_size : 2 * ghost_size,
            ],
            local_scalar_field[
                ghost_size:-ghost_size,
                -ghost_size : local_scalar_field.shape[1],
                -ghost_size : local_scalar_field.shape[2],
            ],
        )
        np.testing.assert_allclose(
            local_vector_field[
                :,
                ghost_size:-ghost_size,
                ghost_size : 2 * ghost_size,
                ghost_size : 2 * ghost_size,
            ],
            local_vector_field[
                :,
                ghost_size:-ghost_size,
                -ghost_size : local_vector_field.shape[2],
                -ghost_size : local_vector_field.shape[3],
            ],
        )

        # Comm. along (+Z, 0, +X)
        np.testing.assert_allclose(
            local_scalar_field[
                -2 * ghost_size : -ghost_size,
                ghost_size:-ghost_size,
                -2 * ghost_size : -ghost_size,
            ],
            local_scalar_field[0:ghost_size, ghost_size:-ghost_size, 0:ghost_size],
        )
        np.testing.assert_allclose(
            local_vector_field[
                :,
                -2 * ghost_size : -ghost_size,
                ghost_size:-ghost_size,
                -2 * ghost_size : -ghost_size,
            ],
            local_vector_field[:, 0:ghost_size, ghost_size:-ghost_size, 0:ghost_size],
        )
        # Comm. along (-Z, 0, +X)
        np.testing.assert_allclose(
            local_scalar_field[
                ghost_size : 2 * ghost_size,
                ghost_size:-ghost_size,
                -2 * ghost_size : -ghost_size,
            ],
            local_scalar_field[
                -ghost_size : local_scalar_field.shape[0],
                ghost_size:-ghost_size,
                0:ghost_size,
            ],
        )
        np.testing.assert_allclose(
            local_vector_field[
                :,
                ghost_size : 2 * ghost_size,
                ghost_size:-ghost_size,
                -2 * ghost_size : -ghost_size,
            ],
            local_vector_field[
                :,
                -ghost_size : local_vector_field.shape[1],
                ghost_size:-ghost_size,
                0:ghost_size,
            ],
        )
        # Comm. along (+Z, 0, -X)
        np.testing.assert_allclose(
            local_scalar_field[
                -2 * ghost_size : -ghost_size,
                ghost_size:-ghost_size,
                ghost_size : 2 * ghost_size,
            ],
            local_scalar_field[
                0:ghost_size,
                ghost_size:-ghost_size,
                -ghost_size : local_scalar_field.shape[2],
            ],
        )
        np.testing.assert_allclose(
            local_vector_field[
                :,
                -2 * ghost_size : -ghost_size,
                ghost_size:-ghost_size,
                ghost_size : 2 * ghost_size,
            ],
            local_vector_field[
                :,
                0:ghost_size,
                ghost_size:-ghost_size,
                -ghost_size : local_vector_field.shape[3],
            ],
        )
        # Comm. along (-Z, 0, -X)
        np.testing.assert_allclose(
            local_scalar_field[
                ghost_size : 2 * ghost_size,
                ghost_size:-ghost_size,
                ghost_size : 2 * ghost_size,
            ],
            local_scalar_field[
                -ghost_size : local_scalar_field.shape[0],
                ghost_size:-ghost_size,
                -ghost_size : local_scalar_field.shape[2],
            ],
        )
        np.testing.assert_allclose(
            local_vector_field[
                :,
                ghost_size : 2 * ghost_size,
                ghost_size:-ghost_size,
                ghost_size : 2 * ghost_size,
            ],
            local_vector_field[
                :,
                -ghost_size : local_vector_field.shape[1],
                ghost_size:-ghost_size,
                -ghost_size : local_vector_field.shape[3],
            ],
        )

        # Comm. along (+Z, +Y, 0)
        np.testing.assert_allclose(
            local_scalar_field[
                -2 * ghost_size : -ghost_size,
                -2 * ghost_size : -ghost_size,
                ghost_size:-ghost_size,
            ],
            local_scalar_field[0:ghost_size, 0:ghost_size, ghost_size:-ghost_size],
        )
        np.testing.assert_allclose(
            local_vector_field[
                :,
                -2 * ghost_size : -ghost_size,
                -2 * ghost_size : -ghost_size,
                ghost_size:-ghost_size,
            ],
            local_vector_field[:, 0:ghost_size, 0:ghost_size, ghost_size:-ghost_size],
        )
        # Comm. along (-Z, +Y, 0)
        np.testing.assert_allclose(
            local_scalar_field[
                ghost_size : 2 * ghost_size,
                -2 * ghost_size : -ghost_size,
                ghost_size:-ghost_size,
            ],
            local_scalar_field[
                -ghost_size : local_scalar_field.shape[0],
                0:ghost_size,
                ghost_size:-ghost_size,
            ],
        )
        np.testing.assert_allclose(
            local_vector_field[
                :,
                ghost_size : 2 * ghost_size,
                -2 * ghost_size : -ghost_size,
                ghost_size:-ghost_size,
            ],
            local_vector_field[
                :,
                -ghost_size : local_vector_field.shape[1],
                0:ghost_size,
                ghost_size:-ghost_size,
            ],
        )
        # Comm. along (+Z, -Y, 0)
        np.testing.assert_allclose(
            local_scalar_field[
                -2 * ghost_size : -ghost_size,
                ghost_size : 2 * ghost_size,
                ghost_size:-ghost_size,
            ],
            local_scalar_field[
                0:ghost_size,
                -ghost_size : local_scalar_field.shape[1],
                ghost_size:-ghost_size,
            ],
        )
        np.testing.assert_allclose(
            local_vector_field[
                :,
                -2 * ghost_size : -ghost_size,
                ghost_size : 2 * ghost_size,
                ghost_size:-ghost_size,
            ],
            local_vector_field[
                :,
                0:ghost_size,
                -ghost_size : local_vector_field.shape[2],
                ghost_size:-ghost_size,
            ],
        )
        # Comm. along (-Z, -Y, 0)
        np.testing.assert_allclose(
            local_scalar_field[
                ghost_size : 2 * ghost_size,
                ghost_size : 2 * ghost_size,
                ghost_size:-ghost_size,
            ],
            local_scalar_field[
                -ghost_size : local_scalar_field.shape[0],
                -ghost_size : local_scalar_field.shape[1],
                ghost_size:-ghost_size,
            ],
        )
        np.testing.assert_allclose(
            local_vector_field[
                :,
                ghost_size : 2 * ghost_size,
                ghost_size : 2 * ghost_size,
                ghost_size:-ghost_size,
            ],
            local_vector_field[
                :,
                -ghost_size : local_vector_field.shape[1],
                -ghost_size : local_vector_field.shape[2],
                ghost_size:-ghost_size,
            ],
        )

        # (3) Test vertices
        # Comm. along (+Z, +Y, +X)
        np.testing.assert_allclose(
            local_scalar_field[
                -2 * ghost_size : -ghost_size,
                -2 * ghost_size : -ghost_size,
                -2 * ghost_size : -ghost_size,
            ],
            local_scalar_field[0:ghost_size, 0:ghost_size, 0:ghost_size],
        )
        np.testing.assert_allclose(
            local_vector_field[
                :,
                -2 * ghost_size : -ghost_size,
                -2 * ghost_size : -ghost_size,
                -2 * ghost_size : -ghost_size,
            ],
            local_vector_field[:, 0:ghost_size, 0:ghost_size, 0:ghost_size],
        )
        # Comm. along (-Z, +Y, +X)
        np.testing.assert_allclose(
            local_scalar_field[
                ghost_size : 2 * ghost_size,
                -2 * ghost_size : -ghost_size,
                -2 * ghost_size : -ghost_size,
            ],
            local_scalar_field[
                -ghost_size : local_scalar_field.shape[0], 0:ghost_size, 0:ghost_size
            ],
        )
        np.testing.assert_allclose(
            local_vector_field[
                :,
                ghost_size : 2 * ghost_size,
                -2 * ghost_size : -ghost_size,
                -2 * ghost_size : -ghost_size,
            ],
            local_vector_field[
                :, -ghost_size : local_vector_field.shape[1], 0:ghost_size, 0:ghost_size
            ],
        )
        # Comm. along (+Z, -Y, +X)
        np.testing.assert_allclose(
            local_scalar_field[
                -2 * ghost_size : -ghost_size,
                ghost_size : 2 * ghost_size,
                -2 * ghost_size : -ghost_size,
            ],
            local_scalar_field[
                0:ghost_size, -ghost_size : local_scalar_field.shape[1], 0:ghost_size
            ],
        )
        np.testing.assert_allclose(
            local_vector_field[
                :,
                -2 * ghost_size : -ghost_size,
                ghost_size : 2 * ghost_size,
                -2 * ghost_size : -ghost_size,
            ],
            local_vector_field[
                :, 0:ghost_size, -ghost_size : local_vector_field.shape[2], 0:ghost_size
            ],
        )
        # Comm. along (+Z, +Y, -X)
        np.testing.assert_allclose(
            local_scalar_field[
                -2 * ghost_size : -ghost_size,
                -2 * ghost_size : -ghost_size,
                ghost_size : 2 * ghost_size,
            ],
            local_scalar_field[
                0:ghost_size, 0:ghost_size, -ghost_size : local_scalar_field.shape[2]
            ],
        )
        np.testing.assert_allclose(
            local_vector_field[
                :,
                -2 * ghost_size : -ghost_size,
                -2 * ghost_size : -ghost_size,
                ghost_size : 2 * ghost_size,
            ],
            local_vector_field[
                :, 0:ghost_size, 0:ghost_size, -ghost_size : local_vector_field.shape[3]
            ],
        )
        # Comm. along (-Z, -Y, +X)
        np.testing.assert_allclose(
            local_scalar_field[
                ghost_size : 2 * ghost_size,
                ghost_size : 2 * ghost_size,
                -2 * ghost_size : -ghost_size,
            ],
            local_scalar_field[
                -ghost_size : local_scalar_field.shape[0],
                -ghost_size : local_scalar_field.shape[1],
                0:ghost_size,
            ],
        )
        np.testing.assert_allclose(
            local_vector_field[
                :,
                ghost_size : 2 * ghost_size,
                ghost_size : 2 * ghost_size,
                -2 * ghost_size : -ghost_size,
            ],
            local_vector_field[
                :,
                -ghost_size : local_vector_field.shape[1],
                -ghost_size : local_vector_field.shape[2],
                0:ghost_size,
            ],
        )
        # Comm. along (-Z, +Y, -X)
        np.testing.assert_allclose(
            local_scalar_field[
                ghost_size : 2 * ghost_size,
                -2 * ghost_size : -ghost_size,
                ghost_size : 2 * ghost_size,
            ],
            local_scalar_field[
                -ghost_size : local_scalar_field.shape[0],
                0:ghost_size,
                -ghost_size : local_scalar_field.shape[2],
            ],
        )
        np.testing.assert_allclose(
            local_vector_field[
                :,
                ghost_size : 2 * ghost_size,
                -2 * ghost_size : -ghost_size,
                ghost_size : 2 * ghost_size,
            ],
            local_vector_field[
                :,
                -ghost_size : local_vector_field.shape[1],
                0:ghost_size,
                -ghost_size : local_vector_field.shape[3],
            ],
        )
        # Comm. along (+Z, -Y, -X)
        np.testing.assert_allclose(
            local_scalar_field[
                -2 * ghost_size : -ghost_size,
                ghost_size : 2 * ghost_size,
                ghost_size : 2 * ghost_size,
            ],
            local_scalar_field[
                0:ghost_size,
                -ghost_size : local_scalar_field.shape[1],
                -ghost_size : local_scalar_field.shape[2],
            ],
        )
        np.testing.assert_allclose(
            local_vector_field[
                :,
                -2 * ghost_size : -ghost_size,
                ghost_size : 2 * ghost_size,
                ghost_size : 2 * ghost_size,
            ],
            local_vector_field[
                :,
                0:ghost_size,
                -ghost_size : local_vector_field.shape[2],
                -ghost_size : local_vector_field.shape[3],
            ],
        )
        # Comm. along (-Z, -Y, -X)
        np.testing.assert_allclose(
            local_scalar_field[
                ghost_size : 2 * ghost_size,
                ghost_size : 2 * ghost_size,
                ghost_size : 2 * ghost_size,
            ],
            local_scalar_field[
                -ghost_size : local_scalar_field.shape[0],
                -ghost_size : local_scalar_field.shape[1],
                -ghost_size : local_scalar_field.shape[2],
            ],
        )
        np.testing.assert_allclose(
            local_vector_field[
                :,
                ghost_size : 2 * ghost_size,
                ghost_size : 2 * ghost_size,
                ghost_size : 2 * ghost_size,
            ],
            local_vector_field[
                :,
                -ghost_size : local_vector_field.shape[1],
                -ghost_size : local_vector_field.shape[2],
                -ghost_size : local_vector_field.shape[3],
            ],
=======

@pytest.mark.mpi(group="MPI_utils", min_size=4)
@pytest.mark.parametrize("precision", ["single", "double"])
@pytest.mark.parametrize(
    "rank_distribution",
    [(0, 1, 1), (1, 0, 1), (1, 1, 0), (1, 0, 0), (0, 1, 0), (0, 0, 1)],
)
@pytest.mark.parametrize(
    "aspect_ratio",
    [(1, 1, 1), (1, 1, 2), (1, 2, 1), (2, 1, 1), (1, 2, 2), (2, 1, 2), (2, 2, 1)],
)
def test_mpi_lagrangian_field_map(precision, rank_distribution, aspect_ratio):
    # Eulerian grid stuff
    n_values = 32
    real_t = get_real_t(precision)
    grid_size_z = n_values * aspect_ratio[0]
    grid_size_y = n_values * aspect_ratio[1]
    grid_size_x = n_values * aspect_ratio[2]
    mpi_construct = MPIConstruct3D(
        grid_size_z=grid_size_z,
        grid_size_y=grid_size_y,
        grid_size_x=grid_size_x,
        real_t=real_t,
        rank_distribution=rank_distribution,
    )
    x_range = real_t(1.0)
    y_range = x_range * grid_size_y / grid_size_x
    z_range = x_range * grid_size_z / grid_size_x
    eul_grid_dx = real_t(x_range / grid_size_x)
    eul_grid_coord_shift = real_t(eul_grid_dx / 2.0)

    # Lagrangian grid stuff
    # Define a master rank that "owns" the lagrangian grid
    # It serves as the central process where points are gathered to / scattered from
    master_rank = 0
    mpi_lagrangian_field_communicator = MPILagrangianFieldCommunicator3D(
        eul_grid_dx=eul_grid_dx,
        eul_grid_coord_shift=eul_grid_coord_shift,
        mpi_construct=mpi_construct,
        master_rank=master_rank,
        real_t=real_t,
    )

    # Initialize fields for testing
    # Sample a diagonal line across domain
    global_lagrangian_positions = np.tile(
        np.arange(
            2 * eul_grid_coord_shift,
            x_range - 2 * eul_grid_coord_shift,
            eul_grid_dx / 2.0,
        ),
        [mpi_lagrangian_field_communicator.grid_dim, 1],
    ).astype(real_t)
    # rescale to spread them across the scaled eulerian domain
    global_lagrangian_positions[VectorField.x_axis_idx(), :] *= x_range
    global_lagrangian_positions[VectorField.y_axis_idx(), :] *= y_range
    global_lagrangian_positions[VectorField.z_axis_idx(), :] *= z_range

    # Map the lagrangian nodes to respective ranks
    mpi_lagrangian_field_communicator.map_lagrangian_nodes_based_on_position(
        global_lag_positions=global_lagrangian_positions
    )
    # Get locally mapped lagrangian grids
    rank_address = mpi_lagrangian_field_communicator.rank_address
    idx = np.where(rank_address == mpi_construct.rank)[0]
    local_lagrangian_positions = global_lagrangian_positions[:, idx]

    # Define local bounds
    local_grid_size = mpi_construct.local_grid_size
    substart_idx = mpi_construct.grid.coords * local_grid_size
    subend_idx = substart_idx + local_grid_size
    substart_z, substart_y, substart_x = (
        substart_idx * eul_grid_dx + eul_grid_coord_shift
    )
    subend_z, subend_y, subend_x = subend_idx * eul_grid_dx + eul_grid_coord_shift

    # Check locally mapped lagrangian nodes are within local eulerian grid bounds
    assert np.all(
        local_lagrangian_positions[VectorField.x_axis_idx(), :] >= substart_x
    ) & np.all(local_lagrangian_positions[VectorField.x_axis_idx(), :] < subend_x)
    assert np.all(
        local_lagrangian_positions[VectorField.y_axis_idx(), :] >= substart_y
    ) & np.all(local_lagrangian_positions[VectorField.y_axis_idx(), :] < subend_y)
    assert np.all(
        local_lagrangian_positions[VectorField.z_axis_idx(), :] >= substart_z
    ) & np.all(local_lagrangian_positions[VectorField.z_axis_idx(), :] < subend_z)

    # Ensure that we taken all lagrangian points into account
    local_num_lag_nodes = local_lagrangian_positions.shape[1]
    assert local_num_lag_nodes == mpi_lagrangian_field_communicator.local_num_lag_nodes
    global_num_lag_nodes = mpi_construct.grid.allreduce(local_num_lag_nodes, op=MPI.SUM)
    assert global_num_lag_nodes == global_lagrangian_positions.shape[1]


@pytest.mark.mpi(group="MPI_utils", min_size=4)
@pytest.mark.parametrize("precision", ["single", "double"])
@pytest.mark.parametrize(
    "rank_distribution",
    [(0, 1, 1), (1, 0, 1), (1, 1, 0), (1, 0, 0), (0, 1, 0), (0, 0, 1)],
)
@pytest.mark.parametrize(
    "aspect_ratio",
    [(1, 1, 1), (1, 1, 2), (1, 2, 1), (2, 1, 1), (1, 2, 2), (2, 1, 2), (2, 2, 1)],
)
def test_mpi_lagrangian_field_gather_scatter(
    precision, rank_distribution, aspect_ratio
):
    # Eulerian grid stuff
    n_values = 32
    real_t = get_real_t(precision)
    grid_size_z = n_values * aspect_ratio[0]
    grid_size_y = n_values * aspect_ratio[1]
    grid_size_x = n_values * aspect_ratio[2]
    mpi_construct = MPIConstruct3D(
        grid_size_z=grid_size_z,
        grid_size_y=grid_size_y,
        grid_size_x=grid_size_x,
        real_t=real_t,
        rank_distribution=rank_distribution,
    )
    x_range = real_t(1.0)
    y_range = x_range * grid_size_y / grid_size_x
    z_range = x_range * grid_size_z / grid_size_x
    eul_grid_dx = real_t(x_range / grid_size_x)
    eul_grid_coord_shift = real_t(eul_grid_dx / 2.0)

    # Lagrangian grid stuff
    # Define a master rank that "owns" the lagrangian grid
    # It serves as the central process where points are gathered to / scattered from
    master_rank = 0
    mpi_lagrangian_field_communicator = MPILagrangianFieldCommunicator3D(
        eul_grid_dx=eul_grid_dx,
        eul_grid_coord_shift=eul_grid_coord_shift,
        mpi_construct=mpi_construct,
        master_rank=master_rank,
        real_t=real_t,
    )

    # Initialize fields for testing
    global_num_lag_nodes = 100
    # generate random lagrangian nodes within eulerian bounds
    global_lagrangian_positions = np.zeros(
        (mpi_lagrangian_field_communicator.grid_dim, global_num_lag_nodes)
    ).astype(real_t)
    global_lagrangian_positions[VectorField.x_axis_idx(), :] = np.random.uniform(
        2 * eul_grid_coord_shift,
        x_range - 2 * eul_grid_coord_shift,
        global_num_lag_nodes,
    )
    global_lagrangian_positions[VectorField.y_axis_idx(), :] = np.random.uniform(
        2 * eul_grid_coord_shift,
        y_range - 2 * eul_grid_coord_shift,
        global_num_lag_nodes,
    )
    global_lagrangian_positions[VectorField.z_axis_idx(), :] = np.random.uniform(
        2 * eul_grid_coord_shift,
        z_range - 2 * eul_grid_coord_shift,
        global_num_lag_nodes,
    )
    # generate random velocities at these lagrangian nodes
    global_lagrangian_velocities = np.random.rand(
        mpi_lagrangian_field_communicator.grid_dim, global_num_lag_nodes
    ).astype(real_t)
    ref_global_lagrangian_positions = global_lagrangian_positions.copy()
    ref_global_lagrangian_velocities = global_lagrangian_velocities.copy()

    # Map the lagrangian nodes to respective ranks
    mpi_lagrangian_field_communicator.map_lagrangian_nodes_based_on_position(
        global_lag_positions=global_lagrangian_positions
    )

    local_lagrangian_positions = np.zeros(
        (
            mpi_lagrangian_field_communicator.grid_dim,
            mpi_lagrangian_field_communicator.local_num_lag_nodes,
        )
    ).astype(real_t)
    local_lagrangian_velocities = np.zeros_like(local_lagrangian_positions)

    # scatter global field to other ranks
    mpi_lagrangian_field_communicator.scatter_global_field(
        local_lag_field=local_lagrangian_positions,
        global_lag_field=ref_global_lagrangian_positions,
    )
    mpi_lagrangian_field_communicator.scatter_global_field(
        local_lag_field=local_lagrangian_velocities,
        global_lag_field=ref_global_lagrangian_velocities,
    )

    # randomise global fields after scatter
    global_lagrangian_positions[...] = np.random.rand(
        mpi_lagrangian_field_communicator.grid_dim, global_num_lag_nodes
    ).astype(real_t)
    global_lagrangian_velocities[...] = np.random.rand(
        mpi_lagrangian_field_communicator.grid_dim, global_num_lag_nodes
    ).astype(real_t)
    # reconstruct global field from local ranks
    mpi_lagrangian_field_communicator.gather_local_field(
        global_lag_field=global_lagrangian_positions,
        local_lag_field=local_lagrangian_positions,
    )
    mpi_lagrangian_field_communicator.gather_local_field(
        global_lag_field=global_lagrangian_velocities,
        local_lag_field=local_lagrangian_velocities,
    )
    if mpi_construct.rank == mpi_lagrangian_field_communicator.master_rank:
        np.testing.assert_allclose(
            ref_global_lagrangian_positions, global_lagrangian_positions
        )
        np.testing.assert_allclose(
            ref_global_lagrangian_velocities, global_lagrangian_velocities
>>>>>>> e4ce2e18
        )<|MERGE_RESOLUTION|>--- conflicted
+++ resolved
@@ -285,7 +285,6 @@
         ],
     )
 
-<<<<<<< HEAD
     if full_exchange:
         # (2) Test edges
         # Comm. along (0, +Y, +X)
@@ -780,217 +779,4 @@
                 -ghost_size : local_vector_field.shape[2],
                 -ghost_size : local_vector_field.shape[3],
             ],
-=======
-
-@pytest.mark.mpi(group="MPI_utils", min_size=4)
-@pytest.mark.parametrize("precision", ["single", "double"])
-@pytest.mark.parametrize(
-    "rank_distribution",
-    [(0, 1, 1), (1, 0, 1), (1, 1, 0), (1, 0, 0), (0, 1, 0), (0, 0, 1)],
-)
-@pytest.mark.parametrize(
-    "aspect_ratio",
-    [(1, 1, 1), (1, 1, 2), (1, 2, 1), (2, 1, 1), (1, 2, 2), (2, 1, 2), (2, 2, 1)],
-)
-def test_mpi_lagrangian_field_map(precision, rank_distribution, aspect_ratio):
-    # Eulerian grid stuff
-    n_values = 32
-    real_t = get_real_t(precision)
-    grid_size_z = n_values * aspect_ratio[0]
-    grid_size_y = n_values * aspect_ratio[1]
-    grid_size_x = n_values * aspect_ratio[2]
-    mpi_construct = MPIConstruct3D(
-        grid_size_z=grid_size_z,
-        grid_size_y=grid_size_y,
-        grid_size_x=grid_size_x,
-        real_t=real_t,
-        rank_distribution=rank_distribution,
-    )
-    x_range = real_t(1.0)
-    y_range = x_range * grid_size_y / grid_size_x
-    z_range = x_range * grid_size_z / grid_size_x
-    eul_grid_dx = real_t(x_range / grid_size_x)
-    eul_grid_coord_shift = real_t(eul_grid_dx / 2.0)
-
-    # Lagrangian grid stuff
-    # Define a master rank that "owns" the lagrangian grid
-    # It serves as the central process where points are gathered to / scattered from
-    master_rank = 0
-    mpi_lagrangian_field_communicator = MPILagrangianFieldCommunicator3D(
-        eul_grid_dx=eul_grid_dx,
-        eul_grid_coord_shift=eul_grid_coord_shift,
-        mpi_construct=mpi_construct,
-        master_rank=master_rank,
-        real_t=real_t,
-    )
-
-    # Initialize fields for testing
-    # Sample a diagonal line across domain
-    global_lagrangian_positions = np.tile(
-        np.arange(
-            2 * eul_grid_coord_shift,
-            x_range - 2 * eul_grid_coord_shift,
-            eul_grid_dx / 2.0,
-        ),
-        [mpi_lagrangian_field_communicator.grid_dim, 1],
-    ).astype(real_t)
-    # rescale to spread them across the scaled eulerian domain
-    global_lagrangian_positions[VectorField.x_axis_idx(), :] *= x_range
-    global_lagrangian_positions[VectorField.y_axis_idx(), :] *= y_range
-    global_lagrangian_positions[VectorField.z_axis_idx(), :] *= z_range
-
-    # Map the lagrangian nodes to respective ranks
-    mpi_lagrangian_field_communicator.map_lagrangian_nodes_based_on_position(
-        global_lag_positions=global_lagrangian_positions
-    )
-    # Get locally mapped lagrangian grids
-    rank_address = mpi_lagrangian_field_communicator.rank_address
-    idx = np.where(rank_address == mpi_construct.rank)[0]
-    local_lagrangian_positions = global_lagrangian_positions[:, idx]
-
-    # Define local bounds
-    local_grid_size = mpi_construct.local_grid_size
-    substart_idx = mpi_construct.grid.coords * local_grid_size
-    subend_idx = substart_idx + local_grid_size
-    substart_z, substart_y, substart_x = (
-        substart_idx * eul_grid_dx + eul_grid_coord_shift
-    )
-    subend_z, subend_y, subend_x = subend_idx * eul_grid_dx + eul_grid_coord_shift
-
-    # Check locally mapped lagrangian nodes are within local eulerian grid bounds
-    assert np.all(
-        local_lagrangian_positions[VectorField.x_axis_idx(), :] >= substart_x
-    ) & np.all(local_lagrangian_positions[VectorField.x_axis_idx(), :] < subend_x)
-    assert np.all(
-        local_lagrangian_positions[VectorField.y_axis_idx(), :] >= substart_y
-    ) & np.all(local_lagrangian_positions[VectorField.y_axis_idx(), :] < subend_y)
-    assert np.all(
-        local_lagrangian_positions[VectorField.z_axis_idx(), :] >= substart_z
-    ) & np.all(local_lagrangian_positions[VectorField.z_axis_idx(), :] < subend_z)
-
-    # Ensure that we taken all lagrangian points into account
-    local_num_lag_nodes = local_lagrangian_positions.shape[1]
-    assert local_num_lag_nodes == mpi_lagrangian_field_communicator.local_num_lag_nodes
-    global_num_lag_nodes = mpi_construct.grid.allreduce(local_num_lag_nodes, op=MPI.SUM)
-    assert global_num_lag_nodes == global_lagrangian_positions.shape[1]
-
-
-@pytest.mark.mpi(group="MPI_utils", min_size=4)
-@pytest.mark.parametrize("precision", ["single", "double"])
-@pytest.mark.parametrize(
-    "rank_distribution",
-    [(0, 1, 1), (1, 0, 1), (1, 1, 0), (1, 0, 0), (0, 1, 0), (0, 0, 1)],
-)
-@pytest.mark.parametrize(
-    "aspect_ratio",
-    [(1, 1, 1), (1, 1, 2), (1, 2, 1), (2, 1, 1), (1, 2, 2), (2, 1, 2), (2, 2, 1)],
-)
-def test_mpi_lagrangian_field_gather_scatter(
-    precision, rank_distribution, aspect_ratio
-):
-    # Eulerian grid stuff
-    n_values = 32
-    real_t = get_real_t(precision)
-    grid_size_z = n_values * aspect_ratio[0]
-    grid_size_y = n_values * aspect_ratio[1]
-    grid_size_x = n_values * aspect_ratio[2]
-    mpi_construct = MPIConstruct3D(
-        grid_size_z=grid_size_z,
-        grid_size_y=grid_size_y,
-        grid_size_x=grid_size_x,
-        real_t=real_t,
-        rank_distribution=rank_distribution,
-    )
-    x_range = real_t(1.0)
-    y_range = x_range * grid_size_y / grid_size_x
-    z_range = x_range * grid_size_z / grid_size_x
-    eul_grid_dx = real_t(x_range / grid_size_x)
-    eul_grid_coord_shift = real_t(eul_grid_dx / 2.0)
-
-    # Lagrangian grid stuff
-    # Define a master rank that "owns" the lagrangian grid
-    # It serves as the central process where points are gathered to / scattered from
-    master_rank = 0
-    mpi_lagrangian_field_communicator = MPILagrangianFieldCommunicator3D(
-        eul_grid_dx=eul_grid_dx,
-        eul_grid_coord_shift=eul_grid_coord_shift,
-        mpi_construct=mpi_construct,
-        master_rank=master_rank,
-        real_t=real_t,
-    )
-
-    # Initialize fields for testing
-    global_num_lag_nodes = 100
-    # generate random lagrangian nodes within eulerian bounds
-    global_lagrangian_positions = np.zeros(
-        (mpi_lagrangian_field_communicator.grid_dim, global_num_lag_nodes)
-    ).astype(real_t)
-    global_lagrangian_positions[VectorField.x_axis_idx(), :] = np.random.uniform(
-        2 * eul_grid_coord_shift,
-        x_range - 2 * eul_grid_coord_shift,
-        global_num_lag_nodes,
-    )
-    global_lagrangian_positions[VectorField.y_axis_idx(), :] = np.random.uniform(
-        2 * eul_grid_coord_shift,
-        y_range - 2 * eul_grid_coord_shift,
-        global_num_lag_nodes,
-    )
-    global_lagrangian_positions[VectorField.z_axis_idx(), :] = np.random.uniform(
-        2 * eul_grid_coord_shift,
-        z_range - 2 * eul_grid_coord_shift,
-        global_num_lag_nodes,
-    )
-    # generate random velocities at these lagrangian nodes
-    global_lagrangian_velocities = np.random.rand(
-        mpi_lagrangian_field_communicator.grid_dim, global_num_lag_nodes
-    ).astype(real_t)
-    ref_global_lagrangian_positions = global_lagrangian_positions.copy()
-    ref_global_lagrangian_velocities = global_lagrangian_velocities.copy()
-
-    # Map the lagrangian nodes to respective ranks
-    mpi_lagrangian_field_communicator.map_lagrangian_nodes_based_on_position(
-        global_lag_positions=global_lagrangian_positions
-    )
-
-    local_lagrangian_positions = np.zeros(
-        (
-            mpi_lagrangian_field_communicator.grid_dim,
-            mpi_lagrangian_field_communicator.local_num_lag_nodes,
-        )
-    ).astype(real_t)
-    local_lagrangian_velocities = np.zeros_like(local_lagrangian_positions)
-
-    # scatter global field to other ranks
-    mpi_lagrangian_field_communicator.scatter_global_field(
-        local_lag_field=local_lagrangian_positions,
-        global_lag_field=ref_global_lagrangian_positions,
-    )
-    mpi_lagrangian_field_communicator.scatter_global_field(
-        local_lag_field=local_lagrangian_velocities,
-        global_lag_field=ref_global_lagrangian_velocities,
-    )
-
-    # randomise global fields after scatter
-    global_lagrangian_positions[...] = np.random.rand(
-        mpi_lagrangian_field_communicator.grid_dim, global_num_lag_nodes
-    ).astype(real_t)
-    global_lagrangian_velocities[...] = np.random.rand(
-        mpi_lagrangian_field_communicator.grid_dim, global_num_lag_nodes
-    ).astype(real_t)
-    # reconstruct global field from local ranks
-    mpi_lagrangian_field_communicator.gather_local_field(
-        global_lag_field=global_lagrangian_positions,
-        local_lag_field=local_lagrangian_positions,
-    )
-    mpi_lagrangian_field_communicator.gather_local_field(
-        global_lag_field=global_lagrangian_velocities,
-        local_lag_field=local_lagrangian_velocities,
-    )
-    if mpi_construct.rank == mpi_lagrangian_field_communicator.master_rank:
-        np.testing.assert_allclose(
-            ref_global_lagrangian_positions, global_lagrangian_positions
-        )
-        np.testing.assert_allclose(
-            ref_global_lagrangian_velocities, global_lagrangian_velocities
->>>>>>> e4ce2e18
         )